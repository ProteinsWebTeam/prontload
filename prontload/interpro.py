#!/usr/bin/env python
# -*- coding: utf-8 -*-

import bisect
import hashlib
import heapq
import logging
import os
import time
from multiprocessing import Process, Queue

from . import io
from .oracledb import Connection


BULK_INSERT_SIZE = 100000


def create_synonyms(dsn, src, dst):
    tables = (
        "ENTRY",
        "ENTRY2METHOD",
        "ENTRY2ENTRY",
        "ENTRY2COMP",
        "METHOD2SWISS_DE",
        "METHOD_COMMENT",
        "USER_PRONTO"
    )

    con = Connection(dsn)
    for table_name in tables:
        query = ("CREATE OR REPLACE SYNONYM {0}.{2} "
                 "FOR {1}.{2}".format(dst, src, table_name))
        con.execute(query)


def load_databases(dsn, schema):
    con = Connection(dsn)
    con.drop_table(schema, "CV_DATABASE")
    con.execute(
        """
        CREATE TABLE {}.CV_DATABASE
        (
            DBCODE VARCHAR2(10) NOT NULL,
            DBNAME VARCHAR2(50) NOT NULL,
            DBSHORT VARCHAR2(10) NOT NULL,
            VERSION VARCHAR2(20),
            FILE_DATE DATE,
            CONSTRAINT PK_DATABASE PRIMARY KEY (DBCODE)
        ) NOLOGGING
        """.format(schema)
    )

    con.execute(
        """
        INSERT /*+APPEND*/ INTO {}.CV_DATABASE (
            DBCODE, DBNAME, DBSHORT, VERSION, FILE_DATE
        )
        SELECT DB.DBCODE, DB.DBNAME, DB.DBSHORT, V.VERSION, V.FILE_DATE
        FROM INTERPRO.CV_DATABASE DB
        LEFT OUTER JOIN INTERPRO.DB_VERSION V ON DB.DBCODE = V.DBCODE
        """.format(schema)
    )
    con.commit()

    con.optimize_table(schema, "CV_DATABASE", cascade=True)
    con.grant("SELECT", schema, "CV_DATABASE", "INTERPRO_SELECT")


def load_signatures(dsn, schema):
    con = Connection(dsn)
    con.drop_table(schema, "METHOD")
    con.execute(
        """
        CREATE TABLE {}.METHOD
        (
            METHOD_AC VARCHAR2(25) NOT NULL,
            NAME VARCHAR2(100),
            DBCODE CHAR(1) NOT NULL,
            CANDIDATE CHAR(1) NOT NULL,
            DESCRIPTION VARCHAR2(220),
            SIG_TYPE CHAR(1),
            PROTEIN_COUNT NUMBER(8) DEFAULT 0 NOT NULL
        ) NOLOGGING
        """.format(schema)
    )

    con.execute(
        """
        INSERT /*+APPEND*/ INTO {}.METHOD (
            METHOD_AC, NAME, DBCODE, CANDIDATE, DESCRIPTION, SIG_TYPE
        )
        SELECT METHOD_AC, NAME, DBCODE, CANDIDATE, DESCRIPTION, SIG_TYPE
        FROM INTERPRO.METHOD
        """.format(schema)
    )
    con.commit()

    con.execute(
        """
        ALTER TABLE {}.METHOD
        ADD CONSTRAINT PK_METHOD PRIMARY KEY (METHOD_AC)
        """.format(schema)
    )
    con.execute(
        """
        CREATE INDEX I_METHOD$DBCODE
        ON {}.METHOD (DBCODE) NOLOGGING
        """.format(schema)
    )

    con.optimize_table(schema, "METHOD", cascade=True)
    con.grant("SELECT", schema, "METHOD", "INTERPRO_SELECT")


def load_taxa(dsn, schema):
    con = Connection(dsn)
    con.drop_table(schema, "ETAXI")
    con.drop_table(schema, "LINEAGE")
    con.execute(
        """
        CREATE TABLE {}.ETAXI
        (
            TAX_ID NUMBER(10) NOT NULL,
            PARENT_ID NUMBER(10),
            SCIENTIFIC_NAME VARCHAR2(255) NOT NULL,
            RANK VARCHAR2(50),
            LEFT_NUMBER NUMBER,
            RIGHT_NUMBER NUMBER,
            FULL_NAME VARCHAR2(513)
        ) NOLOGGING
        """.format(schema)
    )

    con.execute(
        """
        CREATE TABLE {}.LINEAGE
        (
            LEFT_NUMBER NUMBER NOT NULL,
            TAX_ID NUMBER(10) NOT NULL,
            RANK VARCHAR2(50)
        ) NOLOGGING
        """.format(schema)
    )

    con.execute(
        """
        INSERT /*+APPEND*/ INTO {}.ETAXI (
            TAX_ID, PARENT_ID, SCIENTIFIC_NAME, RANK,
            LEFT_NUMBER, RIGHT_NUMBER, FULL_NAME
        )
        SELECT
            TAX_ID, PARENT_ID, SCIENTIFIC_NAME, RANK,
            LEFT_NUMBER, RIGHT_NUMBER, FULL_NAME
        FROM INTERPRO.ETAXI
        """.format(schema)
    )
    con.commit()
    con.execute(
        """
        ALTER TABLE {}.ETAXI
        ADD CONSTRAINT PK_ETAXI PRIMARY KEY (TAX_ID)
        """.format(schema)
    )

    con.optimize_table(schema, "ETAXI", cascade=True)
    con.grant("SELECT", schema, "ETAXI", "INTERPRO_SELECT")

    taxons = {}
    query = """
        SELECT TAX_ID, PARENT_ID, LEFT_NUMBER, RANK
        FROM {}.ETAXI
    """.format(schema)
    for tax_id, parent_id, left_num, rank in con.get(query):
        if tax_id != 131567:
            """
            taxID 131567 (cellular organisms) contains three superkingdoms:
                * Bacteria (2)
                * Archaea (2157)
                * Eukaryota (2759)

            therefore it is not needed (we don't want a meta-superkingdom)
            """
            taxons[tax_id] = {
                "parent": parent_id,
                "left_num": left_num,
                "rank": "superkingdom" if parent_id == 1 else rank
            }

    lineage = []
    for tax_id in taxons:
        t = taxons[tax_id]
        left_num = t["left_num"]
        if not left_num:
            continue
        elif t["rank"] != "no rank":
            lineage.append((left_num, tax_id, t["rank"]))

        parent_id = t["parent"]
        while parent_id:
            if parent_id not in taxons:
                # taxID 131567 missing from dictionary
                break

            t = taxons[parent_id]
            if t["rank"] != "no rank":
                lineage.append((left_num, parent_id, t["rank"]))

            parent_id = t["parent"]

    for i in range(0, len(lineage), BULK_INSERT_SIZE):
        con.executemany(
            """
            INSERT /*+APPEND*/ INTO {}.LINEAGE (LEFT_NUMBER, TAX_ID, RANK)
            VALUES (:1, :2, :3)
            """.format(schema),
            lineage[i:i+BULK_INSERT_SIZE]
        )
        con.commit()

    con.execute(
        """
        CREATE INDEX I_LINEAGE$L$R
        ON {}.LINEAGE (LEFT_NUMBER, RANK)
        NOLOGGING
        """.format(schema)
    )

    con.optimize_table(schema, "LINEAGE", cascade=True)
    con.grant("SELECT", schema, "LINEAGE", "INTERPRO_SELECT")


def load_proteins(dsn, schema):
    con = Connection(dsn)
    con.drop_table(schema, "PROTEIN")
    con.execute(
        """
        CREATE TABLE {}.PROTEIN
        (
            PROTEIN_AC VARCHAR2(15) NOT NULL,
            NAME VARCHAR2(16) NOT NULL ,
            DBCODE CHAR(1) NOT NULL,
            LEN NUMBER(5) NOT NULL,
            FRAGMENT CHAR(1) NOT NULL,
            TAX_ID NUMBER(15)
        ) NOLOGGING
        """.format(schema)
    )

    con.execute(
        """
        INSERT /*+APPEND*/ INTO {}.PROTEIN (
            PROTEIN_AC, NAME, DBCODE, LEN, FRAGMENT, TAX_ID
        )
        SELECT
            PROTEIN_AC, NAME, DBCODE, LEN, FRAGMENT, TAX_ID
        FROM INTERPRO.PROTEIN
        """.format(schema)
    )
    con.commit()

    con.execute(
        """
        ALTER TABLE {}.PROTEIN
        ADD CONSTRAINT PK_PROTEIN PRIMARY KEY (PROTEIN_AC)
        """.format(schema)
    )
    con.execute(
        """
        CREATE INDEX I_PROTEIN$DBCODE
        ON {}.PROTEIN (DBCODE) NOLOGGING
        """.format(schema)
    )
    con.execute(
        """
        CREATE INDEX I_PROTEIN$NAME
        ON {}.PROTEIN (NAME) NOLOGGING
        """.format(schema)
    )

    con.optimize_table(schema, "PROTEIN", cascade=True)
    con.grant("SELECT", schema, "PROTEIN", "INTERPRO_SELECT")


def chunk_signatures(con, schema, size=1000):
    accessions = []
    cnt = size
    for row in con.get(
            """
                SELECT METHOD_AC
                FROM {}.METHOD
                ORDER BY METHOD_AC
            """.format(schema)
    ):
        if cnt == size:
            accessions.append(row[0])
            cnt = 1
        else:
            cnt += 1

    return accessions


class ProteinConsumer(Process):
    def __init__(self, dsn, schema, max_gap, queue_in, queue_out, dir=None):
        super().__init__()
        self.dsn = dsn
        self.schema = schema
        self.max_gap = max_gap
        self.queue_in = queue_in
        self.queue_out = queue_out
        self.dir = dir

    def run(self):
        con = Connection(self.dsn)

        # Get signatures
        accessions = chunk_signatures(con, self.schema)
        organiser_names = io.Organiser(accessions, dir=self.dir)
        organiser_taxa = io.Organiser(accessions, dir=self.dir)

        # Get lineages for the METHOD_TAXA table
        ranks = {
            "superkingdom", "kingdom", "phylum", "class", "order",
            "family", "genus", "species"
        }
        left_numbers = {}
        for rank, left_num, tax_id in con.get(
            """
            SELECT RANK, LEFT_NUMBER, TAX_ID
            FROM {}.LINEAGE
            """.format(self.schema)
        ):
            if rank not in ranks:
                continue
            elif left_num not in left_numbers:
                left_numbers[left_num] = {}
            left_numbers[left_num][rank] = tax_id

        signatures = {}
        comparisons = {}
        while True:
            chunk = self.queue_in.get()
            if chunk is None:
                break

            data = []
            for args in chunk:
<<<<<<< HEAD
                protein_acc, dbcode, length, desc_id, left_num, matches = args
=======
                (protein_acc, dbcode, length, desc_id, left_num,
                 matches) = args
>>>>>>> c4fb57de

                md5 = self.hash(matches, self.max_gap)
                _signatures, _comparisons = self.compare(matches)
                # _residues, _overlaps = self.compare_fragments(matches)

                ranks = left_numbers.get(left_num, {"no rank": -1})

                for method_acc in _signatures:
                    data.append((
<<<<<<< HEAD
                        method_acc, protein_acc, dbcode,
=======
                        method_ac, protein_acc, dbcode,
>>>>>>> c4fb57de
                        md5, length, left_num, desc_id
                    ))

                    if method_acc not in signatures:
                        signatures[method_acc] = {
                            "proteins": 0,
                            "matches": 0
                        }

                    signatures[method_ac]["proteins"] += 1
                    signatures[method_ac]["matches"] += _signatures[method_ac]

                    # Taxonomic origins
                    for rank, tax_id in ranks.items():
                        organiser_taxa.add(method_acc, (rank, tax_id))

                    # UniProt descriptions
                    organiser_names.add(method_acc, (desc_id, dbcode))

                # _comparisons: match overlaps between signatures
                for acc_1 in _comparisons:
                    if acc_1 in comparisons:
                        d = comparisons[acc_1]
                    else:
                        d = comparisons[acc_1] = {}

                    for acc_2 in _comparisons[acc_1]:
                        if acc_2 in d:
                            comp = d[acc_2]
                        else:
                            comp = d[acc_2] = {
                                # num of proteins in which both sign. occur
                                # (not necessarily overlapping)
                                "prot": 0,
                                # num of proteins in which signatures overlap
                                "prot_over": 0,
                                # num of times signatures overlap
                                # (>= prot_over)
                                "over": 0,
                                # sum of overlap lengths
                                # (to compute the average length later)
                                "length": 0,
                                # sum of fractions of matches overlapping
                                # (overlap length / match length)
                                "frac_1": 0,
                                "frac_2": 0
                            }

                        comp["prot"] += 1
                        prot_over = False
                        for l1, l2, o in _comparisons[acc_1][acc_2]:
                            if o > (min(l1, l2) / 2):
                                """
                                Consider that matches significantly overlap
                                if the overlap is longer
                                than the half of the shortest match
                                """
                                comp["frac_1"] += o / l1
                                comp["frac_2"] += o / l2
                                comp["over"] += 1
                                comp["length"] += o
                                prot_over = True

                        if prot_over:
                            comp["prot_over"] += 1

            for i in range(0, len(data), BULK_INSERT_SIZE):
                con.executemany(
                    """
                    INSERT /*+APPEND*/ INTO {}.METHOD2PROTEIN (
                        METHOD_AC, PROTEIN_AC, DBCODE,
                        MD5, LEN, LEFT_NUMBER, DESC_ID
                    )
                    VALUES (:1, :2, :3, :4, :5, :6, :7)
                    """.format(self.schema),
                    data[i:i+BULK_INSERT_SIZE]
                )
                con.commit()

            organiser_names.dump()
            organiser_taxa.dump()

        size = organiser_names.merge()
        logging.info("names: {} bytes".format(size))

        size = organiser_taxa.merge()
        logging.info("taxa: {} bytes".format(size))

        self.queue_out.put((
            signatures,
            comparisons,
            organiser_names,
            organiser_taxa
        ))

    @staticmethod
    def compare(matches):
        comparisons = {}
        signatures = {}

<<<<<<< HEAD
        # Fourth item is fragments_str, which is not used here
=======
        # Fourth item is discontinuous domain fragments (not used here)
>>>>>>> c4fb57de
        for m1_acc, m1_start, m1_end, _ in matches:
            m1_len = m1_end - m1_start + 1

            if m1_acc in signatures:
                signatures[m1_acc] += 1
                m1 = comparisons[m1_acc]
            else:
                signatures[m1_acc] = 1
                m1 = comparisons[m1_acc] = {}

            for m2_acc, m2_start, m2_end, _ in matches:
                if m1_acc > m2_acc:
                    continue
                elif m2_acc in m1:
                    m2 = m1[m2_acc]
                else:
                    m2 = m1[m2_acc] = []

                m2_len = m2_end - m2_start + 1
                """
                1           13      end position *is* included
                -------------       match 1 (13 - 1 + 1 = 13 aa)
                        --------    match 2 (16 - 9 + 1 = 8 aa)
                        9      16
                                    overlap = 13 - 9 + 1 = 5
                                    frac 1 = 5 / 13 = 0.38...
                                    frac 2 = 5 / 8 = 0.625
                """

                # overlap
                m2.append((
                    m1_len,
                    m2_len,
                    min(m1_end, m2_end) - max(m1_start, m2_start) + 1
                ))

        return signatures, comparisons

    @staticmethod
    def hash(matches, max_gap):
        # flatten matches
        locations = []

<<<<<<< HEAD
        # Fourth item is fragments_str, which is not used here
=======
        # Fourth item is discontinuous domain fragments (not used here)
>>>>>>> c4fb57de
        for method_ac, pos_start, pos_end, _ in matches:
            locations.append((pos_start, method_ac))
            locations.append((pos_end, method_ac))

        """
        Evaluate the protein's match structure,
            i.e. how signatures match the proteins

        -----------------------------   Protein
         <    >                         Signature 1
           <    >                       Signature 2
                      < >               Signature 3

        Flattened:
        -----------------------------   Protein
         < <  > >     < >
         1 2  1 2     3 3

        Structure, with '-' representing a "gap"
            (more than N bp between two positions):
        1212-33
        """

        # Sort locations by position
        locations.sort()

        """
        Do not set the offset to 0, but to the first position:
        if two proteins have the same structure,
        but the first position of one protein is > max_gap
        while the first position of the other protein is <= max_gap,
        a gap will be used for the first protein and not for the other,
        which will results in two different structures
        """
        offset = locations[0][0]

        # overall match structure
        structure = []
        # close signatures (less than max_gap between two positions)
        methods = []

        for pos, method_ac in sorted(locations):
            if pos > offset + max_gap:
                for _pos, _ac in methods:
                    structure.append(_ac)

                structure.append('')  # add a gap
                methods = []

            offset = pos
            methods.append((pos, method_ac))

        for _pos, _ac in methods:
            structure.append(_ac)

        return hashlib.md5(
            '/'.join(structure).encode("utf-8")
        ).hexdigest()

    @staticmethod
    def compare_fragments(matches):
        # Parse the fragments string
        fragments = []
        for method_acc, start, end, fragments_str in matches:
            if fragments_str is None:
                fragments.append(method_acc, start, end)
            else:
                # Discontinuous domains
                fallback = True
                for frag in fragments_str.split(','):
                    """
                    Format: START-END-TYPE
                    Types:
                        * S: Continuous single chain domain
                        * N: N-terminal discontinuous
                        * C: C-terminal discontinuous
                        * NC: N and C -terminal discontinuous
                    """
                    pos_start, pos_end, t = frag.split('-')
                    pos_start = int(pos_start)
                    pos_end = int(pos_end)
                    if pos_start < pos_end:
                        # At least one well formated discontinuous domain
                        fallback = False
                        fragments.append(method_acc, pos_start, pos_end)

                if fallback:
                    # Fallback to match start/end positions
                    fragments.append(method_acc, start, end)

        # Sort by positions
        fragments.sort(key=lambda x: (x[1], x[2]))

        # Group sorted fragments by signature
        signatures = {}
        for method_acc, start, end in fragments:
            if method_acc in signatures:
                signatures[method_acc].append((start, end))
            else:
                signatures[method_acc] = [(start, end)]

        residues = {}
        overlaps = {}
        for acc_1 in signatures:
            residues[acc_1] = sum([end - start + 1
                                  for start, end in signatures[acc_1]])
            overlaps[acc_1] = {}

            for acc_2 in signatures:
                if acc_1 < acc_2:
                    overlaps[acc_1][acc_2] = 0

                    i = 0
                    start_2, end_2 = signatures[acc_2][i]
                    for start_1, end_1 in signatures[acc_1]:
                        while end_2 < start_1:
                            i += 1
                            try:
                                start_2, end_2 = signatures[acc_2][i]
                            except IndexError:
                                break

                        o = min(end_1, end_2) - max(start_1, start_2) + 1
                        if o > 0:
                            overlaps[acc_1][acc_2] += o

        return residues, overlaps


def insert_matches(dsn, schema, queue):
    con = Connection(dsn)

    # Dropping (if exists) and recreating table
    con.drop_table(schema, "MATCH")
    con.execute(
        """
        CREATE TABLE {}.MATCH
        (
            PROTEIN_AC VARCHAR2(15) NOT NULL,
            METHOD_AC VARCHAR2(25) NOT NULL,
            DBCODE CHAR(1) NOT NULL,
            MODEL_AC VARCHAR2(25),
            POS_FROM NUMBER(5) NOT NULL,
            POS_TO NUMBER(5) NOT NULL,
            FRAGMENTS VARCHAR2(200) DEFAULT NULL
        ) NOLOGGING
        """.format(schema)
    )

    """
    Insert directly signature matches and MobiDB-lite matches
    For some signature matches, the HMM model accession
        is the signature accession itself: in such cases, use NULL
    """
    con.execute(
        """
        INSERT /*+APPEND*/ INTO {}.MATCH
        SELECT
          PROTEIN_AC,
          METHOD_AC,
          DBCODE,
          CASE
            WHEN MODEL_AC IS NOT NULL AND MODEL_AC != METHOD_AC
            THEN MODEL_AC
            ELSE NULL
          END AS MODEL_AC,
          POS_FROM,
          POS_TO,
          FRAGMENTS
        FROM INTERPRO.MATCH
        UNION ALL
        SELECT
          PROTEIN_AC,
          METHOD_AC,
          DBCODE,
          NULL,
          POS_FROM,
          POS_TO,
          NULL
        FROM INTERPRO.FEATURE_MATCH
        WHERE DBCODE = 'g'
        """.format(schema)
    )
    con.commit()

    # Finalizing table
    con.execute(
        """
        CREATE INDEX I_MATCH$PROTEIN
        ON {}.MATCH (PROTEIN_AC) NOLOGGING
        """.format(schema)
    )
    con.execute(
        """
        CREATE INDEX I_MATCH$METHOD
        ON {}.MATCH (METHOD_AC) NOLOGGING
        """.format(schema)
    )
    con.execute(
        """
        CREATE INDEX I_MATCH$DBCODE
        ON {}.MATCH (DBCODE) NOLOGGING
        """.format(schema)
    )
    con.optimize_table(schema, "MATCH", cascade=True)
    con.grant("SELECT", schema, "MATCH", "INTERPRO_SELECT")

    logging.info("MATCH table ready")
    methods = {}
    for method_acc, count in con.get(
        """
        SELECT METHOD_AC, COUNT(DISTINCT PROTEIN_AC)
        FROM {}.MATCH
        GROUP BY METHOD_AC
        """.format(schema)
    ):
        methods[method_acc] = count

    logging.info("protein count for {} signatures".format(len(methods)))
    queue.put(methods)


def dump_proteins(con, schema, store, bucket_size=1000000):
    accessions = []
    cnt = bucket_size
    for row in con.get(
            """
            SELECT
              P.PROTEIN_AC, P.LEN, P.DBCODE, D.DESC_ID, NVL(E.LEFT_NUMBER, 0)
            FROM {0}.PROTEIN P
            INNER JOIN {0}.ETAXI E
              ON P.TAX_ID = E.TAX_ID
            INNER JOIN {0}.PROTEIN_DESC D
              ON P.PROTEIN_AC = D.PROTEIN_AC
            WHERE P.FRAGMENT = 'N'
            ORDER BY P.PROTEIN_AC
            """.format(schema)
    ):
        store.add(row)
        if cnt == bucket_size:
            accessions.append(row[0])
            cnt = 1
        else:
            cnt += 1

    return accessions


def _dump_matches(organiser, queue):
    while True:
        chunk = queue.get()
        if chunk is None:
            break

        for protein_acc, *match in chunk:
            organiser.add(protein_acc, match)

        organiser.dump()

    size = organiser.merge()
    queue.put(size)


def dump_matches(con, schema, organisers, buffer_size=1000000):
    queues = []
    workers = []
    workers_chunk = []
    chunks = []
    for organiser in organisers:
        q = Queue(maxsize=1)
        queues.append(q)

        w = Process(target=_dump_matches, args=(organiser, q))
        w.start()
        workers.append(w)
        workers_chunk.append([])

        chunks.append(organiser.keys[0])

    buffer_size //= len(organisers)
    cnt = 0
    """
    JOIN ETAXI and PROTEIN_DESC to be sure to dump *only* matches
        on proteins dumped in dump_proteins()
    """
    for row in con.get(
            """
            SELECT
              MA.PROTEIN_AC,
              MA.METHOD_AC,
              MA.DBCODE,
              ME.SIG_TYPE,
              MA.POS_FROM,
              MA.POS_TO,
              MA.FRAGMENTS
            FROM INTERPRO.MATCH MA
              INNER JOIN {0}.METHOD ME
                ON MA.METHOD_AC = ME.METHOD_AC
            WHERE MA.PROTEIN_AC IN (
              SELECT P.PROTEIN_AC
              FROM {0}.PROTEIN P
              INNER JOIN {0}.ETAXI E
                ON P.TAX_ID = E.TAX_ID
              INNER JOIN {0}.PROTEIN_DESC D
                ON P.PROTEIN_AC = D.PROTEIN_AC
              WHERE P.FRAGMENT = 'N'
            )
            """.format(schema)
    ):
        protein_acc = row[0]
        method_acc = row[1]
        method_dbcode = row[2]
        method_type = row[3]
        pos_start = int(row[4])
        pos_end = int(row[5])
        fragments_str = row[6]
<<<<<<< HEAD
=======

        if fragments_str is None:
            fragments = [(pos_start, pos_end)]
        else:
            fragments = []
            for frag in fragments_str.split(','):
                """
                Format: START-END-TYPE
                Types:
                    * S: Continuous single chain domain
                    * N: N-terminal discontinuous
                    * C: C-terminal discontinuous
                    * NC: N and C -terminal discontinuous
                """
                s, e, t = frag.split('-')
                s = int(s)
                e = int(e)
                if s < e:
                    fragments.append((s, e))
>>>>>>> c4fb57de

            if not fragments:
                fragments = [(pos_start, pos_end)]

        # Find worker feeding the organiser of this protein
        i = bisect.bisect_right(chunks, protein_acc) - 1


        workers_chunk[i].append((protein_acc, method_acc, method_dbcode,
<<<<<<< HEAD
                                 method_type, pos_start, pos_end,
                                 fragments_str))
=======
                                 method_type, pos_start, pos_end, fragments))
>>>>>>> c4fb57de

        # Send items to child process
        if len(workers_chunk[i]) == buffer_size:
            queues[i].put(workers_chunk[i])
            workers_chunk[i] = []

        cnt += 1
        if not cnt % 100000000:
            logging.info("{:>12}".format(cnt))

    # Trigger merging (in child processes)
    for c, q in zip(workers_chunk, queues):
        q.put(c)
        q.put(None)

    # Get temporary space used by each organiser
    size = sum([q.get() for q in queues])

    # Join processes *after* the output queue is empty (avoid deadlock)
    for w in workers:
        w.join()

    logging.info("{:>12} (temporary disk space: {} bytes)".format(cnt, size))


def process_proteins(dsn, schema, organisers, store, max_gap,
                     chunk_size=10000, tmpdir=None):
    queue_in = Queue(maxsize=len(organisers))
    queue_out = Queue()

    workers = []
    for _ in organisers:
        w = ProteinConsumer(dsn, schema, max_gap, queue_in, queue_out,
                            dir=tmpdir)
        w.start()
        workers.append(w)

    cnt = 0
    chunk = []
    ts = time.time()

    # Open store for reading
    iter(store)

    # Iterate by organiser
    for organiser in organisers:
        # Iterate by the organiser's items
        for protein_acc, matches in organiser:
            # Read store until we find the current protein
            acc, length, prot_dbcode, desc_id, left_num = next(store)
            while acc < protein_acc:
                acc, length, prot_dbcode, desc_id, left_num = next(store)

<<<<<<< HEAD
            if acc != protein_acc:
                # Protein missing from store
                logging.error("{}: invalid protein".format(acc))
                continue

            methods = {}
            methods_fragments_str = {}
            _matches = []
            for match in matches:
                (method_acc, method_dbcode, method_type,
                 pos_start, pos_end, fragments_str) = match
=======
                if acc != protein_acc:
                    # Protein missing from store
                    raise KeyError("{}: missing protein".format(protein_acc))

                matches = []
                methods = {}
                methods_fragments = {}
                for m in proteins[protein_acc]:
                    (method_acc, method_dbcode, method_type,
                     pos_start, pos_end, fragments) = m
>>>>>>> c4fb57de

                if method_dbcode in ('F', 'V'):
                    """
                    PANTHER & PRINTS:
                        Merge protein matches.
                        If the signature is a family*,
                            use the entire protein.

<<<<<<< HEAD
                        * all PANTHER signatures,
                            almost all PRINTS signatures
                    """
                    if method_acc not in methods:
                        methods_fragments_str[method_acc] = fragments_str

                        if method_type == 'F':
                            # Families: use the entire protein sequence
                            methods[method_acc] = [(1, length)]
                        else:
                            methods[method_acc] = [(pos_start, pos_end)]
                    elif method_type != 'F':
                        # Only for non-families
                        # (because families use the entire protein)
                        methods[method_acc].append((pos_start, pos_end))
                else:
                    _matches.append((method_acc, pos_start, pos_end,
                                     fragments_str))

            # Merge matches
            for method_acc in methods:
                min_pos = None
                max_pos = None

                for pos_start, pos_end in methods[method_acc]:
                    if min_pos is None or pos_start < min_pos:
                        min_pos = pos_start
                    if max_pos is None or pos_end > max_pos:
                        max_pos = pos_end

                _matches.append((method_acc, min_pos, max_pos,
                                 methods_fragments_str[method_acc]))

            chunk.append((protein_acc, prot_dbcode, length, desc_id,
                          left_num, _matches))

            if len(chunk) == chunk_size:
                # Enqueue chunk of proteins for ProteinConsumers
                queue_in.put(chunk)
                chunk = []

            cnt += 1
            if not cnt % 1000000:
                logging.info("{:>12} ({:.0f} proteins/sec)".format(
                    cnt,
                    cnt / (time.time() - ts)
                ))
=======
                            * all PANTHER signatures,
                                almost all PRINTS signatures
                        """
                        if method_acc not in methods:
                            if method_type == 'F':
                                # Families: use the entire protein sequence
                                methods[method_acc] = [(1, length)]
                            else:
                                methods[method_acc] = [(pos_start, pos_end)]

                            methods_fragments[method_acc] = fragments
                        elif method_type != 'F':
                            # Only for non-families
                            # (because families use the entire protein)
                            methods[method_acc].append((pos_start, pos_end))
                    else:
                        matches.append((method_acc, pos_start, pos_end,
                                        fragments))

                # Merge matches
                for method_acc in methods:
                    min_pos = None
                    max_pos = None

                    for pos_start, pos_end in methods[method_acc]:
                        if min_pos is None or pos_start < min_pos:
                            min_pos = pos_start
                        if max_pos is None or pos_end > max_pos:
                            max_pos = pos_end

                    matches.append((method_acc, min_pos, max_pos,
                                    methods_fragments[method_acc]))

                chunk.append((protein_acc, prot_dbcode, length, desc_id,
                              left_num, matches))

                if len(chunk) == chunk_size:
                    # Enqueue chunk of proteins for ProteinConsumers
                    queue_in.put(chunk)
                    chunk = []

                cnt += 1
                if not cnt % 1000000:
                    logging.info("{:>12} ({:.0f} proteins/sec)".format(
                        cnt,
                        cnt / (time.time() - ts)
                    ))
>>>>>>> c4fb57de

    if chunk:
        queue_in.put(chunk)
        chunk = []

    logging.info("{:>12} ({:.0f} proteins/sec)".format(
        cnt,
        cnt / (time.time() - ts)
    ))

    for _ in workers:
        queue_in.put(None)

    signatures = {}
    comparisons = {}
    name_organisers = []
    taxon_organisers = []
    for _ in workers:
        (_signatures, _comparisons,
         organiser_names, organiser_taxa) = queue_out.get()

        # Merge signatures and comparisons
        for acc in _signatures:
            if acc in signatures:
                for k, v in _signatures[acc].items():
                    signatures[acc][k] += v
            else:
                signatures[acc] = _signatures[acc]
                continue

        for acc1 in _comparisons:
            if acc1 in comparisons:
                d = comparisons[acc1]
            else:
                comparisons[acc1] = _comparisons[acc1]
                continue

            for acc2 in _comparisons[acc1]:
                if acc2 in d:
                    for k, v in _comparisons[acc1][acc2].items():
                        d[acc2][k] += v
                else:
                    d[acc2] = _comparisons[acc1][acc2]

        name_organisers.append(organiser_names)
        taxon_organisers.append(organiser_taxa)

    for w in workers:
        w.join()

    return signatures, comparisons, name_organisers, taxon_organisers


def make_predictions(con, schema, signatures, comparisons):
    candidates = set()
    non_prosite_candidates = set()
    for method_acc, dbcode in con.get(
            """
            SELECT METHOD_AC, DBCODE
            FROM {}.METHOD
            WHERE CANDIDATE = 'Y'
            """.format(schema)
    ):
        candidates.add(method_acc)
        if dbcode != 'P':
            non_prosite_candidates.add(method_acc)

    # Determine relations/adjacent
    relations = {}
    adjacents = {}
    for acc_1 in comparisons:
        s_1 = signatures[acc_1]

        for acc_2 in comparisons[acc_1]:
            s_2 = signatures[acc_2]
            c = comparisons[acc_1][acc_2]

            if (c["prot_over"] >= s_1["proteins"] * 0.4
                    or c["prot_over"] >= s_2["proteins"] * 0.4):
                # is a relation
                if acc_1 in relations:
                    relations[acc_1].append(acc_2)
                else:
                    relations[acc_1] = [acc_2]
            elif c["prot"] >= s_1["proteins"] * 0.1:
                # is adjacent
                if acc_1 in adjacents:
                    adjacents[acc_1].append(acc_2)
                else:
                    adjacents[acc_1] = [acc_2]

            if acc_1 != acc_2:
                if (c["prot_over"] >= s_1["proteins"] * 0.4
                        or c["prot_over"] >= s_2["proteins"] * 0.4):
                    # is a relation
                    if acc_2 in relations:
                        relations[acc_2].append(acc_1)
                    else:
                        relations[acc_2] = [acc_1]
                elif c["prot"] >= s_2["proteins"] * 0.1:
                    # is adjacent
                    if acc_2 in adjacents:
                        adjacents[acc_2].append(acc_1)
                    else:
                        adjacents[acc_2] = [acc_1]

    """
    Determine extra/adjacent relation:

    Let A, and B be two signatures in a relationship.
    extra relation:
        num of signatures in a relationship with A but not with B
    adjacent relation:
        num of signatures in a relationship with A and adjacent to B
    """
    extra_relations = {}
    adj_relations = {}
    for acc_1 in relations:
        # signatures in a relationship with acc_1
        # (that are candidate and not from PROSITE pattern)
        rel_1 = set(relations[acc_1]) & non_prosite_candidates

        for acc_2 in relations[acc_1]:
            # signatures in a relationship with acc_2
            rel_2 = set(relations.get(acc_2, []))

            # signature adjacent to acc_2
            adj_2 = set(adjacents.get(acc_2, []))

            extra = rel_1 - rel_2
            if acc_1 in extra_relations:
                extra_relations[acc_1][acc_2] = len(extra)
            else:
                extra_relations[acc_1] = {acc_2: len(extra)}

            adj = rel_1 & adj_2
            if acc_1 in adj_relations:
                adj_relations[acc_1][acc_2] = len(adj)
            else:
                adj_relations[acc_1] = {acc_2: len(adj)}

    # Make predictions
    predictions = []
    for acc_1 in comparisons:
        s_1 = signatures[acc_1]

        if acc_1 not in candidates:
            continue

        for acc_2 in comparisons[acc_1]:
            if acc_1 == acc_2 or acc_2 not in candidates:
                continue

            c = comparisons[acc_1][acc_2]
            s_2 = signatures[acc_2]

            if (c["prot_over"] >= s_1["proteins"] * 0.4
                    or c["prot_over"] >= s_2["proteins"] * 0.4):
                extra_1 = extra_relations.get(acc_1, {}).get(acc_2, 0)
                extra_2 = extra_relations.get(acc_2, {}).get(acc_1, 0)

                """
                Inverting acc2 and acc1
                to have the same predictions than HH
                """
                # TODO: is this really OK?
                adj_1 = adj_relations.get(acc_2, {}).get(acc_1, 0)
                adj_2 = adj_relations.get(acc_1, {}).get(acc_2, 0)

                if c["over"]:
                    """
                    frac_1 and frac_2 are the sum of ratios
                    (overlap / match length).
                    if close to 1:
                        the match was mostly contained
                        by the overlap in most cases

                            A   -------------
                            B       ---

                        frac(B) = overlap(A,B) / length(B)
                                = 1
                                indeed B is 100% within the overlap

                    len_1 and len_2 are the average of sums.
                    If len(B) is close to 1:
                        B was mostly within the overlap in most cases
                        so B < A (because B ~ overlap and A >= overlap)
                        so B CONTAINED_BY A
                    """
                    len_1 = c["frac_1"] / c["over"]
                    len_2 = c["frac_2"] / c["over"]
                else:
                    len_1 = len_2 = 0

                """
                Parent/Child relationships:
                The protein/matches made by the child entry
                    must be a complete (>75%) subset of the parent entry

                if over(A) > 0.75, it means that A overlaps with B
                    in at least 75% of its proteins or matches:
                        A is a CHILD_OF B
                """
                over_1 = min(
                    c["over"] / s_1["matches"],
                    c["prot_over"] / s_1["proteins"]
                )
                over_2 = min(
                    c["over"] / s_2["matches"],
                    c["prot_over"] / s_2["proteins"]
                )
                if len_1 >= 0.5 and len_2 >= 0.5:
                    if (over_1 > 0.75 and over_2 >= 0.75 and
                            not extra_1 and not extra_2):
                        prediction = "ADD_TO"
                    elif over_1 > 0.75 and not extra_1 and not adj_1:
                        prediction = "CHILD_OF"
                    elif over_2 > 0.75 and not extra_2 and not adj_2:
                        prediction = "PARENT_OF"  # acc2 child of acc1
                    elif len_1 >= 0.9:
                        if len_2 >= 0.9:
                            prediction = "C/C"
                        else:
                            prediction = "CONTAINED_BY"
                    elif len_2 >= 0.9:
                        prediction = "CONTAINER_OF"
                    else:
                        prediction = "OVERLAPS"
                elif len_1 >= 0.9:
                    prediction = "CONTAINED_BY"
                elif len_2 >= 0.9:
                    prediction = "CONTAINER_OF"
                else:
                    prediction = "OVERLAPS"

                predictions.append((acc_1, acc_2, prediction))

                # switch (acc_1, acc_2) -> (acc_2, acc_1)
                if prediction == "CHILD_OF":
                    prediction = "PARENT_OF"
                elif prediction == "PARENT_OF":
                    prediction = "CHILD_OF"
                elif prediction == "CONTAINED_BY":
                    prediction = "CONTAINER_OF"
                elif prediction == "CONTAINER_OF":
                    prediction = "CONTAINED_BY"
                predictions.append((acc_2, acc_1, prediction))

    # Populating METHOD_PREDICTION
    con.drop_table(schema, "METHOD_PREDICTION")
    con.execute(
        """
        CREATE TABLE {}.METHOD_PREDICTION
        (
            METHOD_AC1 VARCHAR2(25) NOT NULL,
            METHOD_AC2 VARCHAR2(25) NOT NULL,
            RELATION VARCHAR2(15) NOT NULL
        ) NOLOGGING
        """.format(schema)
    )

    for i in range(0, len(predictions), BULK_INSERT_SIZE):
        con.executemany(
            """
            INSERT /*+APPEND*/
            INTO {}.METHOD_PREDICTION (METHOD_AC1, METHOD_AC2, RELATION)
            VALUES (:1, :2, :3)
            """.format(schema),
            predictions[i:i + BULK_INSERT_SIZE]
        )
        con.commit()

    # Optimizing METHOD_PREDICTION
    con.execute(
        """
        ALTER TABLE {}.METHOD_PREDICTION
        ADD CONSTRAINT PK_METHOD_PREDICTION
        PRIMARY KEY (METHOD_AC1, METHOD_AC2)
        """.format(schema)
    )
    con.optimize_table(schema, "METHOD_PREDICTION", cascade=True)
    con.grant("SELECT", schema, "METHOD_PREDICTION", "INTERPRO_SELECT")

    # Populating METHOD_MATCH
    con.drop_table(schema, "METHOD_MATCH")
    con.execute(
        """
        CREATE TABLE {}.METHOD_MATCH
        (
            METHOD_AC VARCHAR2(25) NOT NULL,
            N_MATCHES NUMBER NOT NULL,
            N_PROT NUMBER NOT NULL
        ) NOLOGGING
        """.format(schema)
    )

    signatures = [
        (acc, s["matches"], s["proteins"])
        for acc, s in signatures.items()
    ]
    for i in range(0, len(signatures), BULK_INSERT_SIZE):
        con.executemany(
            """
            INSERT /*+APPEND*/ INTO {}.METHOD_MATCH (
                METHOD_AC, N_MATCHES, N_PROT
            )
            VALUES (:1, :2, :3)
            """.format(schema),
            signatures[i:i + BULK_INSERT_SIZE]
        )
        con.commit()

    # Optimizing METHOD_MATCH
    con.execute(
        """
        ALTER TABLE {}.METHOD_MATCH
        ADD CONSTRAINT PK_METHOD_MATCH PRIMARY KEY (METHOD_AC)
        """.format(schema)
    )
    con.optimize_table(schema, "METHOD_MATCH", cascade=True)
    con.grant("SELECT", schema, "METHOD_MATCH", "INTERPRO_SELECT")

    # Creating METHOD_OVERLAP
    con.drop_table(schema, "METHOD_OVERLAP")
    con.execute(
        """
        CREATE TABLE {}.METHOD_OVERLAP
        (
            METHOD_AC1 VARCHAR2(25) NOT NULL,
            METHOD_AC2 VARCHAR2(25) NOT NULL,
            N_PROT NUMBER NOT NULL,
            N_OVER NUMBER NOT NULL,
            N_PROT_OVER NUMBER NOT NULL,
            AVG_OVER NUMBER NOT NULL,
            AVG_FRAC1 NUMBER NOT NULL,
            AVG_FRAC2 NUMBER NOT NULL
        ) NOLOGGING
        """.format(schema)
    )

    # Computing data for METHOD_OVERLAP
    overlaps = []
    for acc_1 in comparisons:
        for acc_2 in comparisons[acc_1]:
            c = comparisons[acc_1][acc_2]

            if c["over"]:
                avg_frac1 = 100 * c["frac_1"] / c["over"]
                avg_frac2 = 100 * c["frac_2"] / c["over"]
                avg_over = c["length"] / c["over"]
            else:
                avg_frac1 = avg_frac2 = avg_over = 0

            """
            Cast to float as cx_Oracle 6.1 throws TypeError
                (expecting integer)
            when the value of the 1st record is an integer
                (e.g. AVG_OVER=0)
            and the value for the second is not (e.g. AVG_OVER=25.6)
            """
            overlaps.append((
                acc_1, acc_2, c["prot"], c["over"], c["prot_over"],
                float(avg_over), float(avg_frac1), float(avg_frac2)
            ))

            if acc_1 != acc_2:
                overlaps.append((
                    acc_2, acc_1, c["prot"], c["over"], c["prot_over"],
                    float(avg_over), float(avg_frac2), float(avg_frac1)
                ))

    # Populating METHOD_OVERLAP
    for i in range(0, len(overlaps), BULK_INSERT_SIZE):
        con.executemany(
            """
            INSERT /*+APPEND*/ INTO {}.METHOD_OVERLAP (
                METHOD_AC1, METHOD_AC2, N_PROT, N_OVER,
                N_PROT_OVER, AVG_OVER, AVG_FRAC1, AVG_FRAC2
            )
            VALUES (:1, :2, :3, :4, :5, :6, :7, :8)
            """.format(schema),
            overlaps[i:i + BULK_INSERT_SIZE]
        )
        con.commit()

    # Optimizing METHOD_OVERLAP
    con.execute(
        """
        ALTER TABLE {}.METHOD_OVERLAP
        ADD CONSTRAINT PK_METHOD_OVERLAP
        PRIMARY KEY (METHOD_AC1, METHOD_AC2)
        """.format(schema)
    )
    con.optimize_table(schema, "METHOD_OVERLAP", cascade=True)
    con.grant("SELECT", schema, "METHOD_OVERLAP", "INTERPRO_SELECT")


def optimize_method2protein(con, schema):
    con.execute(
        """
        ALTER TABLE {}.METHOD2PROTEIN
        ADD CONSTRAINT PK_METHOD2PROTEIN
        PRIMARY KEY (METHOD_AC, PROTEIN_AC)
        """.format(schema)
    )
    con.execute(
        """
        CREATE INDEX I_METHOD2PROTEIN$M
        ON {}.METHOD2PROTEIN (METHOD_AC)
        NOLOGGING
        """.format(schema)
    )
    con.execute(
        """
        CREATE INDEX I_METHOD2PROTEIN$P
        ON {}.METHOD2PROTEIN (PROTEIN_AC)
        NOLOGGING
        """.format(schema)
    )
    con.execute(
        """
        CREATE INDEX I_METHOD2PROTEIN$LN
        ON {}.METHOD2PROTEIN (LEFT_NUMBER)
        NOLOGGING
        """.format(schema)
    )
    con.execute(
        """
        CREATE INDEX I_METHOD2PROTEIN$M$DB
        ON {}.METHOD2PROTEIN (METHOD_AC, DBCODE)
        NOLOGGING
        """.format(schema)
    )

    con.optimize_table(schema, "METHOD2PROTEIN", cascade=True)
    con.grant("SELECT", schema, "METHOD2PROTEIN", "INTERPRO_SELECT")


def load_description_counts(con, schema, organisers):
    con.drop_table(schema, "METHOD_DESC")
    con.execute(
        """
        CREATE TABLE {}.METHOD_DESC
        (
            METHOD_AC VARCHAR2(25) NOT NULL,
            DESC_ID NUMBER(10) NOT NULL,
            REVIEWED_COUNT NUMBER(10) NOT NULL,
            UNREVIEWED_COUNT NUMBER(10) NOT NULL
        ) NOLOGGING
        """.format(schema)
    )

    signatures = {}
    for acc, descriptions in heapq.merge(*organisers, key=lambda x: x[0]):
        if acc in signatures:
            s = signatures[acc]
        else:
            s = signatures[acc] = {}

        for desc_id, dbcode in descriptions:
            if desc_id not in s:
                s[desc_id] = {'S': 0, 'T': 0}

            s[desc_id][dbcode] += 1

    data = []
    for method_acc, descriptions in signatures.items():
        for desc_id, dbcodes in descriptions.items():
            data.append((method_acc, desc_id, dbcodes.get('S', 0),
                         dbcodes.get('T', 0)))

            if len(data) == BULK_INSERT_SIZE:
                con.executemany(
                    """
                    INSERT /*+APPEND*/ INTO {}.METHOD_DESC
                    VALUES (:1, :2, :3, :4)
                    """.format(schema),
                    data
                )
                con.commit()
                data = []

    if data:
        con.executemany(
            """
            INSERT /*+APPEND*/ INTO {}.METHOD_DESC
            VALUES (:1, :2, :3, :4)
            """.format(schema),
            data
        )
        con.commit()

    con.execute(
        """
        ALTER TABLE {}.METHOD_DESC
        ADD CONSTRAINT PK_METHOD_DESC
        PRIMARY KEY (METHOD_AC, DESC_ID)
        NOLOGGING
        """.format(schema)
    )
    con.optimize_table(schema, "METHOD_DESC", cascade=True)
    con.grant("SELECT", schema, "METHOD_DESC", "INTERPRO_SELECT")


def load_taxonomy_counts(con, schema, organisers):
    con.drop_table(schema, "METHOD_TAXA")
    con.execute(
        """
        CREATE TABLE {}.METHOD_TAXA
        (
            METHOD_AC VARCHAR2(25) NOT NULL,
            RANK VARCHAR2(50) NOT NULL,
            TAX_ID NUMBER(10) NOT NULL,
            PROTEIN_COUNT NUMBER(10) NOT NULL
        ) NOLOGGING
        """.format(schema)
    )

    signatures = {}
    for acc, taxa in heapq.merge(*organisers, key=lambda x: x[0]):
        if acc in signatures:
            s = signatures[acc]
        else:
            s = signatures[acc] = {}

        for rank, tax_id in taxa:
            if rank in s:
                r = s[rank]
            else:
                r = s[rank] = {}

            if tax_id in r:
                r[tax_id] += 1
            else:
                r[tax_id] = 1

    data = []
    for method_acc, ranks in signatures.items():
        for rank, taxa in ranks.items():
            for tax_id, count in taxa.items():
                data.append((method_acc, rank, tax_id, count))

                if len(data) == BULK_INSERT_SIZE:
                    con.executemany(
                        """
                        INSERT /*+APPEND*/ INTO {}.METHOD_TAXA
                        VALUES (:1, :2, :3, :4)
                        """.format(schema),
                        data
                    )
                    con.commit()
                    data = []

    if data:
        con.executemany(
            """
            INSERT /*+APPEND*/ INTO {}.METHOD_TAXA
            VALUES (:1, :2, :3, :4)
            """.format(schema),
            data
        )
        con.commit()

    con.execute(
        """
        ALTER TABLE {}.METHOD_TAXA
        ADD CONSTRAINT PK_METHOD_TAXA
        PRIMARY KEY (METHOD_AC, RANK, TAX_ID)
        NOLOGGING
        """.format(schema)
    )
    con.optimize_table(schema, "METHOD_TAXA", cascade=True)
    con.grant("SELECT", schema, "METHOD_TAXA", "INTERPRO_SELECT")


def update_signatures(con, schema, protein_counts):
    for method_acc, count in protein_counts.items():
        con.execute(
            """
            UPDATE {}.METHOD
            SET PROTEIN_COUNT = :1
            WHERE METHOD_AC = :2
            """.format(schema),
            count, method_acc
        )

    con.commit()


def load_matches(dsn, schema, **kwargs):
    processes = kwargs.get("processes", 3)
    max_gap = kwargs.get("max_gap", 20)
    tmpdir = kwargs.get("tmpdir")

    if tmpdir:
        os.makedirs(tmpdir, exist_ok=True)

    # Creating MATCH table (in a separate process)
    queue = Queue(maxsize=1)
    loader = Process(target=insert_matches, args=(dsn, schema, queue))
    loader.start()

    con = Connection(dsn)
    with io.Store(dir=tmpdir) as store:
        logging.info("dumping proteins")
        chunks = dump_proteins(con, schema, store)
        logging.info("{}: {}".format(store.path, store.size))

        # -1 for main process, -1 for loader
        processes = max(1, processes - 2)

        organisers = []
        step = int(len(chunks) / processes + 1)
        for i in range(0, len(chunks), step):
            organisers.append(io.Organiser(
                keys=chunks[i:i+step],
                dir=tmpdir
            ))

        # Dumping matches (non-fragment proteins only)
        logging.info("dumping matches")
        dump_matches(con, schema, organisers)

        logging.info("processing proteins")
        con.drop_table(schema, "METHOD2PROTEIN")
        con.execute(
            """
            CREATE TABLE {}.METHOD2PROTEIN
            (
                METHOD_AC VARCHAR2(25) NOT NULL,
                PROTEIN_AC VARCHAR2(15) NOT NULL,
                DBCODE CHAR(1) NOT NULL,
                MD5 VARCHAR(32) NOT NULL,
                LEN NUMBER(5) NOT NULL,
                LEFT_NUMBER NUMBER NOT NULL,
                DESC_ID NUMBER(10) NOT NULL
            ) NOLOGGING
            """.format(schema)
        )
        res = process_proteins(dsn, schema, organisers, store, max_gap,
                               tmpdir=tmpdir)
        signatures, comparisons, name_organisers, taxon_organisers = res

        # We don't need those any more
        for o in organisers:
            o.remove()

    # Populating/optimizing overlap/prediction tables
    logging.info("making predictions")
    make_predictions(con, schema, signatures, comparisons)

    # Creating constraints/indexes
    logging.info("optimizing METHOD2PROTEIN")
    optimize_method2protein(con, schema)

    # Insert signature counts
    logging.info("creating METHOD_DESC")
    load_description_counts(con, schema, name_organisers)

    logging.info("creating METHOD_TAXA")
    load_taxonomy_counts(con, schema, taxon_organisers)

    logging.info("updating METHOD")
    protein_counts = queue.get()
    loader.join()
    update_signatures(con, schema, protein_counts)


def copy_schema(dsn, schema):
    proc = "{}.copy_interpro_analysis.refresh".format(schema)
    Connection(dsn).exec(proc)


def clear_schema(dsn, schema):
    con = Connection(dsn)
    for table in con.get_tables(schema):
        con.drop_table(schema, table)


def report_description_changes(dsn, schema, output):
    con = Connection(dsn)

    """
    Get descriptions for before update
    (METHOD2SWISS_DE was populated during protein update)
    """
    query = """
        SELECT DISTINCT EM.ENTRY_AC, M.DESCRIPTION
        FROM {0}.METHOD2SWISS_DE M
        INNER JOIN {0}.ENTRY2METHOD EM
        ON M.METHOD_AC = EM.METHOD_AC
    """.format(schema)
    old_entries = {}
    for acc, text in con.get(query):
        if acc in old_entries:
            old_entries[acc].append(text)
        else:
            old_entries[acc] = [text]

    # Get descriptions for after update
    query = """
        SELECT DISTINCT EM.ENTRY_AC, D.TEXT
        FROM {0}.METHOD2PROTEIN MP
        INNER JOIN {0}.METHOD M ON MP.METHOD_AC = M.METHOD_AC
        INNER JOIN {0}.DESC_VALUE D ON MP.DESC_ID = D.DESC_ID
        INNER JOIN {0}.ENTRY2METHOD EM ON M.METHOD_AC = EM.METHOD_AC
        WHERE MP.DBCODE = 'S'
    """.format(schema)
    new_entries = {}
    for acc, text in con.get(query):
        if acc in new_entries:
            new_entries[acc].append(text)
        else:
            new_entries[acc] = [text]

    query = """
        SELECT ENTRY_AC, ENTRY_TYPE, CHECKED
        FROM {}.ENTRY
    """.format(schema)
    entry_info = {
        acc: (entry_type, is_checked)
        for acc, entry_type, is_checked in con.get(query)
    }

    entries = {}
    for acc in old_entries:
        try:
            entry_type, is_checked = entry_info[acc]
        except KeyError:
            continue

        if acc in new_entries:
            descriptions = new_entries.pop(acc)
            entries[acc] = {
                "acc": acc,
                "type": entry_type,
                "checked": is_checked,
                "lost": [d for d in old_entries[acc]
                         if d not in descriptions],
                "gained": [d for d in descriptions
                           if d not in old_entries[acc]]
            }
        else:
            # All descriptions lost (we lost the entry)
            entries[acc] = {
                "acc": acc,
                "type": entry_type,
                "checked": is_checked,
                "lost": old_entries[acc],
                "gained": []
            }

    for acc in new_entries:
        entry_type, is_checked = entry_info[acc]
        entries[acc] = {
            "acc": acc,
            "type": entry_type,
            "checked": is_checked,
            "lost": [],
            "gained": new_entries[acc]
        }

    with open(output, "wt") as fh:
        fh.write("Entry\tType\tChecked\t#Gained\t#Lost\tGained\tLost\n")

        for e in sorted(entries.values(), key=_get_entry_key):
            fh.write("{}\t{}\t{}\t{}\t{}\t{}\t{}\n".format(
                e["acc"],
                e["type"],
                e["checked"],
                len(e["gained"]),
                len(e["lost"]),
                " | ".join(e["gained"]),
                " | ".join(e["lost"])
            ))


def _get_entry_key(entry):
    if entry["type"] == "F":
        return 0, entry["type"], entry["acc"]
    else:
        return 1, entry["type"], entry["acc"]<|MERGE_RESOLUTION|>--- conflicted
+++ resolved
@@ -346,12 +346,7 @@
 
             data = []
             for args in chunk:
-<<<<<<< HEAD
                 protein_acc, dbcode, length, desc_id, left_num, matches = args
-=======
-                (protein_acc, dbcode, length, desc_id, left_num,
-                 matches) = args
->>>>>>> c4fb57de
 
                 md5 = self.hash(matches, self.max_gap)
                 _signatures, _comparisons = self.compare(matches)
@@ -361,11 +356,7 @@
 
                 for method_acc in _signatures:
                     data.append((
-<<<<<<< HEAD
                         method_acc, protein_acc, dbcode,
-=======
-                        method_ac, protein_acc, dbcode,
->>>>>>> c4fb57de
                         md5, length, left_num, desc_id
                     ))
 
@@ -466,11 +457,7 @@
         comparisons = {}
         signatures = {}
 
-<<<<<<< HEAD
         # Fourth item is fragments_str, which is not used here
-=======
-        # Fourth item is discontinuous domain fragments (not used here)
->>>>>>> c4fb57de
         for m1_acc, m1_start, m1_end, _ in matches:
             m1_len = m1_end - m1_start + 1
 
@@ -514,11 +501,7 @@
         # flatten matches
         locations = []
 
-<<<<<<< HEAD
         # Fourth item is fragments_str, which is not used here
-=======
-        # Fourth item is discontinuous domain fragments (not used here)
->>>>>>> c4fb57de
         for method_ac, pos_start, pos_end, _ in matches:
             locations.append((pos_start, method_ac))
             locations.append((pos_end, method_ac))
@@ -835,8 +818,6 @@
         pos_start = int(row[4])
         pos_end = int(row[5])
         fragments_str = row[6]
-<<<<<<< HEAD
-=======
 
         if fragments_str is None:
             fragments = [(pos_start, pos_end)]
@@ -856,7 +837,6 @@
                 e = int(e)
                 if s < e:
                     fragments.append((s, e))
->>>>>>> c4fb57de
 
             if not fragments:
                 fragments = [(pos_start, pos_end)]
@@ -866,12 +846,7 @@
 
 
         workers_chunk[i].append((protein_acc, method_acc, method_dbcode,
-<<<<<<< HEAD
-                                 method_type, pos_start, pos_end,
-                                 fragments_str))
-=======
                                  method_type, pos_start, pos_end, fragments))
->>>>>>> c4fb57de
 
         # Send items to child process
         if len(workers_chunk[i]) == buffer_size:
@@ -925,30 +900,16 @@
             while acc < protein_acc:
                 acc, length, prot_dbcode, desc_id, left_num = next(store)
 
-<<<<<<< HEAD
             if acc != protein_acc:
                 # Protein missing from store
-                logging.error("{}: invalid protein".format(acc))
-                continue
-
+                raise KeyError("{}: missing protein".format(protein_acc))
+
+            _matches = []
             methods = {}
-            methods_fragments_str = {}
-            _matches = []
-            for match in matches:
+            methods_fragments = {}
+            for m in proteins[protein_acc]:
                 (method_acc, method_dbcode, method_type,
-                 pos_start, pos_end, fragments_str) = match
-=======
-                if acc != protein_acc:
-                    # Protein missing from store
-                    raise KeyError("{}: missing protein".format(protein_acc))
-
-                matches = []
-                methods = {}
-                methods_fragments = {}
-                for m in proteins[protein_acc]:
-                    (method_acc, method_dbcode, method_type,
-                     pos_start, pos_end, fragments) = m
->>>>>>> c4fb57de
+                 pos_start, pos_end, fragments) = m
 
                 if method_dbcode in ('F', 'V'):
                     """
@@ -957,7 +918,6 @@
                         If the signature is a family*,
                             use the entire protein.
 
-<<<<<<< HEAD
                         * all PANTHER signatures,
                             almost all PRINTS signatures
                     """
@@ -1005,55 +965,6 @@
                     cnt,
                     cnt / (time.time() - ts)
                 ))
-=======
-                            * all PANTHER signatures,
-                                almost all PRINTS signatures
-                        """
-                        if method_acc not in methods:
-                            if method_type == 'F':
-                                # Families: use the entire protein sequence
-                                methods[method_acc] = [(1, length)]
-                            else:
-                                methods[method_acc] = [(pos_start, pos_end)]
-
-                            methods_fragments[method_acc] = fragments
-                        elif method_type != 'F':
-                            # Only for non-families
-                            # (because families use the entire protein)
-                            methods[method_acc].append((pos_start, pos_end))
-                    else:
-                        matches.append((method_acc, pos_start, pos_end,
-                                        fragments))
-
-                # Merge matches
-                for method_acc in methods:
-                    min_pos = None
-                    max_pos = None
-
-                    for pos_start, pos_end in methods[method_acc]:
-                        if min_pos is None or pos_start < min_pos:
-                            min_pos = pos_start
-                        if max_pos is None or pos_end > max_pos:
-                            max_pos = pos_end
-
-                    matches.append((method_acc, min_pos, max_pos,
-                                    methods_fragments[method_acc]))
-
-                chunk.append((protein_acc, prot_dbcode, length, desc_id,
-                              left_num, matches))
-
-                if len(chunk) == chunk_size:
-                    # Enqueue chunk of proteins for ProteinConsumers
-                    queue_in.put(chunk)
-                    chunk = []
-
-                cnt += 1
-                if not cnt % 1000000:
-                    logging.info("{:>12} ({:.0f} proteins/sec)".format(
-                        cnt,
-                        cnt / (time.time() - ts)
-                    ))
->>>>>>> c4fb57de
 
     if chunk:
         queue_in.put(chunk)
